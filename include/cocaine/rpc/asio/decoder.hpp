/*
    Copyright (c) 2011-2014 Andrey Sibiryov <me@kobology.ru>
    Copyright (c) 2011-2014 Other contributors as noted in the AUTHORS file.

    This file is part of Cocaine.

    Cocaine is free software; you can redistribute it and/or modify
    it under the terms of the GNU Lesser General Public License as published by
    the Free Software Foundation; either version 3 of the License, or
    (at your option) any later version.

    Cocaine is distributed in the hope that it will be useful,
    but WITHOUT ANY WARRANTY; without even the implied warranty of
    MERCHANTABILITY or FITNESS FOR A PARTICULAR PURPOSE. See the
    GNU Lesser General Public License for more details.

    You should have received a copy of the GNU Lesser General Public License
    along with this program. If not, see <http://www.gnu.org/licenses/>.
*/

#ifndef COCAINE_IO_DECODER_HPP
#define COCAINE_IO_DECODER_HPP

#include "cocaine/errors.hpp"

#include "cocaine/hpack/header.hpp"
#include "cocaine/hpack/msgpack_traits.hpp"

#include "cocaine/traits.hpp"

#include <boost/range/algorithm/find_if.hpp>

namespace cocaine { namespace io {

struct decoder_t;

namespace aux {

struct decoded_message_t {
    friend struct io::decoder_t;

    auto
    span() const -> uint64_t {
        return object.via.array.ptr[0].as<uint64_t>();
    }

    auto
    type() const -> uint64_t {
        return object.via.array.ptr[1].as<uint64_t>();
    }

    auto
    args() const -> const msgpack::object& {
        return object.via.array.ptr[2];
    }

    template<class Header>
    auto
    meta() const -> boost::optional<hpack::header_t> {
        auto it = boost::find_if(metadata, [](const hpack::header_t& element) -> bool {
            return element.get_name() == Header::name();
        });

        return it == metadata.end() ? boost::none : boost::make_optional(*it);
<<<<<<< HEAD
    }

    void
    clear() {
        metadata.clear();
=======
>>>>>>> f9451634
    }

private:
    // These objects keep references to message buffer in the Decoder.
    msgpack::object object;
    std::vector<hpack::header_t> metadata;
};

} // namespace aux

struct decoder_t {
    COCAINE_DECLARE_NONCOPYABLE(decoder_t)

    decoder_t() = default;
   ~decoder_t() = default;

    typedef aux::decoded_message_t message_type;

    size_t
    decode(const char* data, size_t size, message_type& message, std::error_code& ec) {
        size_t offset = 0;

        msgpack::unpack_return rv = msgpack::unpack(data, size, &offset, &zone, &message.object);

        if(rv == msgpack::UNPACK_SUCCESS || rv == msgpack::UNPACK_EXTRA_BYTES) {
            if(message.object.type != msgpack::type::ARRAY || message.object.via.array.size < 3) {
                ec = error::frame_format_error;
            } else if(message.object.via.array.ptr[0].type != msgpack::type::POSITIVE_INTEGER ||
                      message.object.via.array.ptr[1].type != msgpack::type::POSITIVE_INTEGER ||
                      message.object.via.array.ptr[2].type != msgpack::type::ARRAY)
            {
                ec = error::frame_format_error;
            } else if(message.object.via.array.size > 3) {
                if(message.object.via.array.ptr[3].type != msgpack::type::ARRAY) {
                    ec = error::frame_format_error;
                } else if(!hpack::msgpack_traits::unpack_vector(
                          message.object.via.array.ptr[3], hpack_context, message.metadata))
                {
                    ec = error::hpack_error;
                }
            }
        } else if(rv == msgpack::UNPACK_CONTINUE) {
            ec = error::insufficient_bytes;
        } else if(rv == msgpack::UNPACK_PARSE_ERROR) {
            ec = error::parse_error;
        }

        return offset;
    }

private:
    msgpack::zone zone;

    // HPACK HTTP/2.0 tables.
    hpack::header_table_t hpack_context;
};

}} // namespace cocaine::io

#endif<|MERGE_RESOLUTION|>--- conflicted
+++ resolved
@@ -62,14 +62,11 @@
         });
 
         return it == metadata.end() ? boost::none : boost::make_optional(*it);
-<<<<<<< HEAD
     }
 
     void
     clear() {
         metadata.clear();
-=======
->>>>>>> f9451634
     }
 
 private:
