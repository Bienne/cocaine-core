--- conflicted
+++ resolved
@@ -75,12 +75,8 @@
             if(!ec) {
                 m_rx_offset += bytes_decoded;
             }
-<<<<<<< HEAD
-            return m_channel->get_io_service().post(std::bind(handle, ec));
-=======
 
             return m_socket->get_io_service().post(std::bind(handle, ec));
->>>>>>> f9451634
         }
 
         if(m_rx_offset) {
