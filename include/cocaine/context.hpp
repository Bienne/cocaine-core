--- conflicted
+++ resolved
@@ -121,20 +121,6 @@
 class context_t {
     COCAINE_DECLARE_NONCOPYABLE(context_t)
 
-<<<<<<< HEAD
-    // TODO: There was an idea to use the Repository to enable pluggable sinks and whatever else
-    // for the Blackhole, when all the common stuff is extracted to a separate library.
-    std::unique_ptr<logging::logger_t> m_logger;
-
-    // NOTE: This is the first object in the component tree, all the other components, including
-    // storages or isolates have to be declared after this one.
-    std::unique_ptr<api::repository_t> m_repository;
-
-    // Ports available for allocation.
-    reverse_priority_queue<uint16_t>::type m_ports;
-
-=======
->>>>>>> bc719c09
     typedef std::deque<
         std::pair<std::string, std::unique_ptr<actor_t>>
     > service_list_t;
@@ -144,7 +130,7 @@
 
     // TODO: There was an idea to use the Repository to enable pluggable sinks and whatever else for
     // for the Blackhole, when all the common stuff is extracted to a separate library.
-    std::unique_ptr<blackhole::synchronized<logging::logger_t>> m_logger;
+    std::unique_ptr<logging::logger_t> m_logger;
 
     // NOTE: This is the first object in the component tree, all the other dynamic components, be it
     // storages or isolates, have to be declared after this one.
