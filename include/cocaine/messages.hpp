--- conflicted
+++ resolved
@@ -66,25 +66,27 @@
         result_type;
     };
 
-<<<<<<< HEAD
     struct reports {
         typedef locator_tag tag;
-        typedef std::map<endpoint_tuple_type, size_t> usage_report_type;
-
-        typedef
-         /* Service I/O usage counters: number of concurrent connections and their buffer
-            resource usages. */
+
+        typedef std::map<
+         /* Maps client remote endpoint to the amount of memory used for that client. */
+            endpoint_tuple_type, size_t
+        > usage_report_type;
+
+        typedef
+         /* Service I/O usage counters: number of concurrent connections and memory footprints. */
             std::map<std::string, std::tuple<size_t, usage_report_type>>
         result_type;
-=======
-    struct update_group {
+    };
+
+    struct refresh {
         typedef locator_tag tag;
 
         typedef boost::mpl::list<
-        /* Name of the group. */
-            std::string
-        > tuple_type;
->>>>>>> 635b8024
+         /* Name of the group to refresh. */
+            std::string
+        > tuple_type;
     };
 }
 
@@ -97,11 +99,8 @@
     typedef boost::mpl::list<
         locator::resolve,
         locator::synchronize,
-<<<<<<< HEAD
-        locator::reports
-=======
-        locator::update_group
->>>>>>> 635b8024
+        locator::reports,
+        locator::refresh
     > type;
 };
 
