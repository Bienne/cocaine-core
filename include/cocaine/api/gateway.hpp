--- conflicted
+++ resolved
@@ -31,6 +31,8 @@
 
 typedef io::event_traits<io::locator::resolve>::result_type resolve_result_type;
 typedef io::event_traits<io::locator::synchronize>::result_type synchronize_result_type;
+typedef io::event_traits<io::locator::reports>::result_type reports_result_type;
+typedef io::event_traits<io::locator::refresh>::result_type refresh_result_type;
 
 class gateway_t {
     public:
@@ -48,22 +50,11 @@
 
         virtual
         void
-<<<<<<< HEAD
-        consume(const std::string& uuid, const synchronize_result_type& dump) = 0;
+        consume(const std::string& uuid, const std::string& name, const resolve_result_type& info) = 0;
 
         virtual
         void
-        cleanup(const std::string& uuid) = 0;
-=======
-        add(const std::string& uuid,
-            const std::string& name,
-            const resolve_result_type& info) = 0;
-
-        virtual
-        void
-        remove(const std::string& uuid,
-               const std::string& name) = 0;
->>>>>>> 635b8024
+        cleanup(const std::string& uuid, const std::string& name) = 0;
 
     protected:
         gateway_t(context_t&, const std::string& /* name */, const Json::Value& /* args */) {
