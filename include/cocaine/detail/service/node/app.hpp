--- conflicted
+++ resolved
@@ -7,16 +7,10 @@
 
 class app_state_t;
 
-<<<<<<< HEAD
-class app_t:
-public std::enable_shared_from_this<app_t>
-{
-=======
 /// Represents a single application.
 ///
 /// Starts TCP and UNIX servers.
 class app_t {
->>>>>>> cff9308e
     COCAINE_DECLARE_NONCOPYABLE(app_t)
 
     context_t& context;
@@ -29,11 +23,7 @@
     std::string
     name() const;
 
-<<<<<<< HEAD
-    result_of<io::app::info>::type
-=======
     dynamic_t
->>>>>>> cff9308e
     info() const;
 };
 
