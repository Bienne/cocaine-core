--- conflicted
+++ resolved
@@ -32,9 +32,6 @@
 
 namespace cocaine { namespace engine {
 
-<<<<<<< HEAD
-using io::reactor_t;
-
 struct pipe_t {
     typedef int endpoint_type;
 
@@ -51,8 +48,6 @@
     int m_pipe;
 };
 
-=======
->>>>>>> d8911bb3
 struct session_t;
 
 class slave_t {
