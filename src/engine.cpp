/*
    Copyright (c) 2011-2014 Andrey Sibiryov <me@kobology.ru>
    Copyright (c) 2011-2014 Other contributors as noted in the AUTHORS file.

    This file is part of Cocaine.

    Cocaine is free software; you can redistribute it and/or modify
    it under the terms of the GNU Lesser General Public License as published by
    the Free Software Foundation; either version 3 of the License, or
    (at your option) any later version.

    Cocaine is distributed in the hope that it will be useful,
    but WITHOUT ANY WARRANTY; without even the implied warranty of
    MERCHANTABILITY or FITNESS FOR A PARTICULAR PURPOSE. See the
    GNU Lesser General Public License for more details.

    You should have received a copy of the GNU Lesser General Public License
    along with this program. If not, see <http://www.gnu.org/licenses/>.
*/

#include "cocaine/detail/engine.hpp"

#include "cocaine/context.hpp"
#include "cocaine/logging.hpp"

#include "cocaine/detail/chamber.hpp"

#include "cocaine/rpc/asio/transport.hpp"
#include "cocaine/rpc/session.hpp"

#include <blackhole/scoped_attributes.hpp>

#include <asio/io_service.hpp>
#include <asio/ip/tcp.hpp>
#include <asio/local/stream_protocol.hpp>

using namespace cocaine;
using namespace cocaine::io;

using namespace asio;

using namespace blackhole;

class execution_unit_t::gc_action_t:
    public std::enable_shared_from_this<gc_action_t>
{
    execution_unit_t *const parent;
    const boost::posix_time::seconds repeat;

public:
    template<class Interval>
    gc_action_t(execution_unit_t *const parent_, Interval repeat_):
        parent(parent_),
        repeat(repeat_)
    { }

    void
    operator()();

private:
    void
    finalize(const std::error_code& ec);
};

void
execution_unit_t::gc_action_t::operator()() {
<<<<<<< HEAD
    if(parent->m_cron) {
        parent->m_cron->expires_from_now(repeat);

        parent->m_cron->async_wait(std::bind(&gc_action_t::finalize,
            shared_from_this(),
            std::placeholders::_1
        ));
    }
=======
    if(!parent->m_cron) {
        return;
    }

    parent->m_cron->expires_from_now(repeat);

    parent->m_cron->async_wait(std::bind(&gc_action_t::finalize,
        shared_from_this(),
        std::placeholders::_1
    ));
>>>>>>> 6ec7a076
}

void
execution_unit_t::gc_action_t::finalize(const std::error_code& ec) {
    if(ec == asio::error::operation_aborted) {
        return;
    }

    size_t recycled = 0;

    for(auto it = parent->m_sessions.begin(); it != parent->m_sessions.end();) {
        if(!it->second->memory_pressure()) {
            recycled++;
            it = parent->m_sessions.erase(it);
            continue;
        }

        ++it;
    }

    if(recycled) {
        COCAINE_LOG_DEBUG(parent->m_log, "recycled %d session(s)", recycled);
    }

    operator()();
}

execution_unit_t::execution_unit_t(context_t& context):
    m_asio(new io_service()),
    m_chamber(new chamber_t("core:asio", m_asio)),
    m_log(context.log("core:asio", {
        attribute::make("engine", m_chamber->thread_id())
    })),
    m_cron(new asio::deadline_timer(*m_asio))
{
    m_asio->post(std::bind(&gc_action_t::operator(),
        std::make_shared<gc_action_t>(this, boost::posix_time::seconds(kCollectionInterval))
    ));

    COCAINE_LOG_DEBUG(m_log, "engine started");
}

execution_unit_t::~execution_unit_t() {
    m_asio->post([this] {
        COCAINE_LOG_DEBUG(m_log, "stopping engine");

        for(auto it = m_sessions.begin(); it != m_sessions.end(); ++it) {
            // Close the connections.
            it->second->detach(std::error_code());
        }

        // NOTE: It's okay to destroy deadline timer here, because garbage collector always performs
        // existence check for timer.
        m_cron.reset();
    });

    // NOTE: This will block until all the outstanding operations are complete.
    m_chamber = nullptr;
}

template<class Socket>
std::shared_ptr<session<typename Socket::protocol_type>>
execution_unit_t::attach(std::unique_ptr<Socket> ptr, const dispatch_ptr_t& dispatch) {
    typedef Socket socket_type;
    typedef typename socket_type::protocol_type protocol_type;
    typedef session<protocol_type> session_type;

    int fd;

    if((fd = ::dup(ptr->native_handle())) == -1) {
        throw std::system_error(errno, std::system_category(), "unable to clone client's socket");
    }

    std::shared_ptr<session_type> session_;

    try {
        // Local endpoint address of the socket to be cloned.
        const auto endpoint = ptr->local_endpoint();

        // Copy the socket into the new reactor.
        auto transport = std::make_unique<io::transport<protocol_type>>(
            std::make_unique<socket_type>(*m_asio, endpoint.protocol(), fd)
        );

        std::string remote_endpoint;

        if(std::is_same<protocol_type, ip::tcp>::value) {
            // Disable Nagle's algorithm, since most of the service clients do not send or receive
            // more than a couple of kilobytes of data.
            transport->socket->set_option(ip::tcp::no_delay(true));
            remote_endpoint = boost::lexical_cast<std::string>(ptr->remote_endpoint());
        } else if(std::is_same<protocol_type, local::stream_protocol>::value) {
            remote_endpoint = boost::lexical_cast<std::string>(endpoint);
        } else {
            remote_endpoint = "<unknown>";
        }

        std::unique_ptr<logging::log_t> log(new logging::log_t(*m_log, {
            { "endpoint", remote_endpoint },
            { "service",  dispatch ? dispatch->name() : "<none>" }
        }));

        COCAINE_LOG_DEBUG(log, "attached connection to engine, load: %.2f%%", utilization() * 100);

        // Create a new inactive session.
        session_ = std::make_shared<session_type>(std::move(log), std::move(transport), dispatch);
    } catch(const std::system_error& e) {
        throw std::system_error(e.code(), "client has disappeared while creating session");
    }

    m_asio->dispatch([=]() mutable { (m_sessions[fd] = std::move(session_))->pull(); });

    return session_;
}

double
execution_unit_t::utilization() const {
    return m_chamber->load_avg1();
}

template
std::shared_ptr<session<ip::tcp>>
execution_unit_t::attach(std::unique_ptr<ip::tcp::socket>, const dispatch_ptr_t&);

template
std::shared_ptr<session<local::stream_protocol>>
execution_unit_t::attach(std::unique_ptr<local::stream_protocol::socket>, const dispatch_ptr_t&);<|MERGE_RESOLUTION|>--- conflicted
+++ resolved
@@ -64,16 +64,6 @@
 
 void
 execution_unit_t::gc_action_t::operator()() {
-<<<<<<< HEAD
-    if(parent->m_cron) {
-        parent->m_cron->expires_from_now(repeat);
-
-        parent->m_cron->async_wait(std::bind(&gc_action_t::finalize,
-            shared_from_this(),
-            std::placeholders::_1
-        ));
-    }
-=======
     if(!parent->m_cron) {
         return;
     }
@@ -84,7 +74,6 @@
         shared_from_this(),
         std::placeholders::_1
     ));
->>>>>>> 6ec7a076
 }
 
 void
