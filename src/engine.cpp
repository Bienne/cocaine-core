--- conflicted
+++ resolved
@@ -267,11 +267,6 @@
 {
     boost::unique_lock<rpc_channel_t> lock(*m_bus);
 
-    io::scoped_option<
-        io::options::send_timeout,
-        rpc_channel_t
-    > option(*m_bus, 0);
-    
     return m_bus->send(uuid, ZMQ_SNDMORE) &&
            m_bus->send_message(message_id, message);    
 }
@@ -374,23 +369,12 @@
         int message_id = -1;
         
         {
-<<<<<<< HEAD
-            io::scoped_option<io::options::receive_timeout> option(*m_bus, 0);
-         
-            // Try to read the next RPC command from the bus in a
-            // non-blocking fashion. If it fails, break the loop.
-            if(!m_bus->recv_multi(proxy)) {
-                m_processor.stop();
-                break; 
-=======
             io::scoped_option<
-                io::options::receive_timeout,
-                rpc_channel_t
+                io::options::receive_timeout
             > option(*m_bus, 0);
             
             if(!m_bus->recv_multipart(slave_id, message_id)) {
                 return;
->>>>>>> a541e55a
             }
         }
 
@@ -507,11 +491,6 @@
     pump();
 }
 
-<<<<<<< HEAD
-void engine_t::check(ev::prepare&, int) {
-    m_loop.feed_fd_event(m_bus->fd(), ev::READ);
-    pump();
-=======
 namespace {
     static const char * describe[] = {
         "running",
@@ -519,7 +498,6 @@
         "stopping",
         "stopped"
     };
->>>>>>> a541e55a
 }
 
 namespace {
@@ -562,7 +540,7 @@
     }
 
     switch(message_id) {
-        case io::incoming<control::status>::id: {
+        case io::message<control::status>::id: {
             Json::Value info(Json::objectValue);
 
             active_t active;
@@ -584,7 +562,7 @@
             break;
         }
 
-        case io::incoming<control::terminate>::id:
+        case io::message<control::terminate>::id:
             shutdown(states::stopping);
             break;
 
