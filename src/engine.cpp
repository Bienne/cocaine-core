--- conflicted
+++ resolved
@@ -233,12 +233,7 @@
 
 void engine_t::start() {
     {
-<<<<<<< HEAD
-        // LOCK: Obtain an unique lock to block state changes.
-        boost::unique_lock<boost::shared_mutex> lock(m_mutex);
-=======
         boost::unique_lock<boost::mutex> lock(m_mutex);
->>>>>>> 4900631c
         
         if(m_state == stopped) {
             m_log->info("starting");
@@ -246,11 +241,6 @@
         } else {
             return;
         }
-<<<<<<< HEAD
-
-        m_state = running;
-=======
->>>>>>> 4900631c
     }
 
     m_thread.reset(
@@ -266,19 +256,10 @@
 
 void engine_t::stop() {
     {
-<<<<<<< HEAD
-        // LOCK: Obtain an unique lock to block state changes.
-        boost::unique_lock<boost::shared_mutex> lock(m_mutex);
+        boost::unique_lock<boost::mutex> lock(m_mutex);
 
         if(m_state == running) {
             m_log->info("stopping");
-
-=======
-        boost::unique_lock<boost::mutex> lock(m_mutex);
-
-        if(m_state == running) {
-            m_log->info("stopping");
->>>>>>> 4900631c
             shutdown();
         }
     }
@@ -327,12 +308,6 @@
 // --------------
 
 bool engine_t::enqueue(job_queue_t::const_reference job) {
-<<<<<<< HEAD
-    // LOCK: Obtain an upgradable lock to block state changes.
-    boost::unique_lock<boost::shared_mutex> lock(m_mutex);
-
-=======
->>>>>>> 4900631c
     if(m_state != running) {
         m_log->debug(
             "dropping an incomplete '%s' job due to an inactive engine",
@@ -368,14 +343,10 @@
             return false;
         }
 
-<<<<<<< HEAD
-    m_queue.push(job);
-=======
         m_queue.push(job);
     }
 
     // Notify the event loop about this new job.
->>>>>>> 4900631c
     m_notification.send();
     
     return true;
@@ -396,12 +367,7 @@
     int counter = m_pool.size() * defaults::io_bulk_size;
     
     do {
-<<<<<<< HEAD
-        // LOCK: Obtain an upgradable lock to block bus and pool changes.
-        boost::unique_lock<boost::shared_mutex> lock(m_mutex);
-=======
         boost::unique_lock<boost::mutex> lock(m_mutex);
->>>>>>> 4900631c
 
         // TEST: Ensure that we haven't missed something in a previous iteration.
         BOOST_ASSERT(!m_bus->more());
@@ -556,12 +522,6 @@
 }
 
 void engine_t::cleanup(ev::timer&, int) {
-<<<<<<< HEAD
-    // LOCK: Obtain an unique lock for pool observation.
-    boost::unique_lock<boost::shared_mutex> lock(m_mutex);
-    
-=======
->>>>>>> 4900631c
     typedef std::vector<pool_map_t::key_type> corpse_list_t;
     corpse_list_t corpses;
 
