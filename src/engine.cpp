/*
    Copyright (c) 2011-2014 Andrey Sibiryov <me@kobology.ru>
    Copyright (c) 2011-2014 Other contributors as noted in the AUTHORS file.

    This file is part of Cocaine.

    Cocaine is free software; you can redistribute it and/or modify
    it under the terms of the GNU Lesser General Public License as published by
    the Free Software Foundation; either version 3 of the License, or
    (at your option) any later version.

    Cocaine is distributed in the hope that it will be useful,
    but WITHOUT ANY WARRANTY; without even the implied warranty of
    MERCHANTABILITY or FITNESS FOR A PARTICULAR PURPOSE. See the
    GNU Lesser General Public License for more details.

    You should have received a copy of the GNU Lesser General Public License
    along with this program. If not, see <http://www.gnu.org/licenses/>.
*/

#include "cocaine/detail/engine.hpp"

#include "cocaine/context.hpp"
#include "cocaine/logging.hpp"

#include "cocaine/detail/chamber.hpp"

#include "cocaine/net.hpp"

#include "cocaine/rpc/asio/channel.hpp"
#include "cocaine/rpc/session.hpp"

#include <blackhole/scoped_attributes.hpp>

#include <asio/local/stream_protocol.hpp>

using namespace asio;
using namespace asio::ip;

using namespace blackhole;

using namespace cocaine;

class execution_unit_t::gc_action_t:
    public std::enable_shared_from_this<gc_action_t>
{
    execution_unit_t *const parent;
    const boost::posix_time::seconds repeat;

public:
    template<class Interval>
    gc_action_t(execution_unit_t *const parent_, Interval repeat_):
        parent(parent_),
        repeat(repeat_)
    { }

    void
    operator()();

private:
    void
    finalize(const std::error_code& ec);
};

void
execution_unit_t::gc_action_t::operator()() {
    parent->m_cron.expires_from_now(repeat);

    parent->m_cron.async_wait(std::bind(&gc_action_t::finalize,
        shared_from_this(),
        std::placeholders::_1
    ));
}

void
execution_unit_t::gc_action_t::finalize(const std::error_code& ec) {
    if(ec == asio::error::operation_aborted) {
        return;
    }

    size_t recycled = 0;

    for(auto it = parent->m_sessions.begin(); it != parent->m_sessions.end();) {
        if(!it->second->memory_pressure()) {
            recycled++;
            it = parent->m_sessions.erase(it);
            continue;
        }

        ++it;
    }

    if(recycled) {
        COCAINE_LOG_DEBUG(parent->m_log, "recycled %d session(s)", recycled);
    }

    operator()();
}

execution_unit_t::execution_unit_t(context_t& context):
    m_asio(new io_service()),
    m_chamber(new io::chamber_t("core:asio", m_asio)),
    m_cron(*m_asio)
{
    m_log = context.log("core:asio", {
        attribute::make("engine", boost::lexical_cast<std::string>(m_chamber->thread_id()))
    });

    m_asio->post(std::bind(&gc_action_t::operator(),
        std::make_shared<gc_action_t>(this, boost::posix_time::seconds(kCollectionInterval))
    ));

    COCAINE_LOG_DEBUG(m_log, "engine started");
}

execution_unit_t::~execution_unit_t() {
    m_asio->post([this] {
        COCAINE_LOG_DEBUG(m_log, "stopping engine");

        for(auto it = m_sessions.begin(); it != m_sessions.end(); ++it) {
            // Close the connections.
            it->second->detach(std::error_code());
        }

        m_cron.cancel();
    });

    // NOTE: This will block until all the outstanding operations are complete.
    m_chamber = nullptr;
}

template<class Socket>
std::shared_ptr<session_t>
execution_unit_t::attach(const std::shared_ptr<Socket>& ptr, const io::dispatch_ptr_t& dispatch) {
    int socket;

    if((socket = ::dup(ptr->native_handle())) == -1) {
        throw std::system_error(errno, std::system_category(), "unable to clone client's socket");
    }

    std::shared_ptr<session_t> session;

    try {
        // Local endpoint address of the socket to be cloned.
        const auto endpoint = ptr->local_endpoint();

        // Copy the socket into the new reactor.
        auto channel = std::make_unique<io::channel<generic::stream_protocol>>(
            std::make_unique<generic::stream_protocol::socket>(
               *m_asio,
                endpoint.protocol(),
                socket
            )
        );

        if (std::is_same<typename Socket::protocol_type, ip::tcp>::value) {
            // Disable Nagle's algorithm, since most of the service clients do not send or receive
            // more than a couple of kilobytes of data.
            channel->socket->set_option(tcp::no_delay(true));
        }

        auto session_log = std::make_unique<logging::log_t>(*m_log, attribute::set_t({
<<<<<<< HEAD
            attribute::make("endpoint", endpoint_traits<typename Socket::endpoint_type>::path(
                std::is_same<typename Socket::protocol_type, ip::tcp>::value ?
                    ptr->remote_endpoint() :
                    endpoint
            )),
            attribute::make("service",  dispatch->name())
=======
            attribute::make("endpoint", boost::lexical_cast<std::string>(ptr->remote_endpoint())),
            attribute::make("service",  dispatch ? dispatch->name() : "<none>"),
>>>>>>> ddfccec0
        }));

        COCAINE_LOG_DEBUG(session_log, "attached connection to engine, load: %.2f%%", utilization() * 100);

        // Create a new inactive session.
        session = std::make_shared<session_t>(std::move(session_log), std::move(channel), dispatch);
    } catch(const std::system_error& e) {
        throw std::system_error(e.code(), "client has disappeared while creating session");
    }

    m_asio->dispatch([=]() mutable {
        (m_sessions[socket] = std::move(session))->pull();
    });

    return session;
}

double
execution_unit_t::utilization() const {
    return m_chamber->load_avg1();
}

template
std::shared_ptr<session_t>
execution_unit_t::attach(const std::shared_ptr<tcp::socket>&, const io::dispatch_ptr_t&);

template
std::shared_ptr<session_t>
execution_unit_t::attach(const std::shared_ptr<local::stream_protocol::socket>&, const io::dispatch_ptr_t&);<|MERGE_RESOLUTION|>--- conflicted
+++ resolved
@@ -131,6 +131,13 @@
 
 template<class Socket>
 std::shared_ptr<session_t>
+execution_unit_t::attach(std::unique_ptr<Socket> ptr, const io::dispatch_ptr_t& dispatch) {
+    auto socket = std::shared_ptr<Socket>(std::move(ptr));
+    return attach(socket, dispatch);
+}
+
+template<class Socket>
+std::shared_ptr<session_t>
 execution_unit_t::attach(const std::shared_ptr<Socket>& ptr, const io::dispatch_ptr_t& dispatch) {
     int socket;
 
@@ -160,17 +167,12 @@
         }
 
         auto session_log = std::make_unique<logging::log_t>(*m_log, attribute::set_t({
-<<<<<<< HEAD
             attribute::make("endpoint", endpoint_traits<typename Socket::endpoint_type>::path(
                 std::is_same<typename Socket::protocol_type, ip::tcp>::value ?
                     ptr->remote_endpoint() :
                     endpoint
             )),
-            attribute::make("service",  dispatch->name())
-=======
-            attribute::make("endpoint", boost::lexical_cast<std::string>(ptr->remote_endpoint())),
             attribute::make("service",  dispatch ? dispatch->name() : "<none>"),
->>>>>>> ddfccec0
         }));
 
         COCAINE_LOG_DEBUG(session_log, "attached connection to engine, load: %.2f%%", utilization() * 100);
@@ -195,6 +197,10 @@
 
 template
 std::shared_ptr<session_t>
+execution_unit_t::attach(std::unique_ptr<tcp::socket>, const io::dispatch_ptr_t&);
+
+template
+std::shared_ptr<session_t>
 execution_unit_t::attach(const std::shared_ptr<tcp::socket>&, const io::dispatch_ptr_t&);
 
 template
