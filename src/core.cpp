--- conflicted
+++ resolved
@@ -190,13 +190,8 @@
 void core_t::dispatch(boost::shared_ptr<response_t> response, const Json::Value& root) {
     std::string action(root["action"].asString());
 
-<<<<<<< HEAD
     if(action == "create" || action == "delete") {
         Json::Value apps(root["apps"]);
-=======
-    if(action == "push" || action == "drop" || action == "past") {
-        Json::Value targets(root["targets"]);
->>>>>>> e1dd1138
 
         if(!apps.isObject() || !apps.size()) {
             throw std::runtime_error("no apps has been defined");
@@ -213,19 +208,10 @@
             // Invoke the handler
             try {
                 if(args.isObject()) {
-<<<<<<< HEAD
                     if(action == "create") {
                         response->push(app, create_engine(args));
                     } else if(action == "delete") {
                         response->push(app, delete_engine(args));
-=======
-                    if(action == "push") {
-                        response->wait(target, push(args));
-                    } else if(action == "drop") {
-                        response->wait(target, drop(args));
-                    } else if(action == "past") {
-                        response->push(target, past(args));
->>>>>>> e1dd1138
                     }
                 } else {
                     throw std::runtime_error("arguments expected");
@@ -242,7 +228,6 @@
     }
 }
 
-<<<<<<< HEAD
 // Commands
 // --------
 
@@ -257,88 +242,6 @@
     }
 
     boost::shared_ptr<engine_t> engine(new engine_t(m_context, uri));
-=======
-// Built-in commands:
-// ------------------
-// * Push - launches a thread which fetches data from the
-//   specified source and publishes it via the PUB socket.
-//
-// * Drop - shuts down the specified collector.
-//   Remaining messages will stay orphaned in the queue,
-//   so it's a good idea to drain it after the unsubscription:
-//
-// * Past - fetches the event history for the specified subscription key
-//
-// * Stats - fetches the current running stats
-
-boost::shared_ptr<future_t> core_t::push(const Json::Value& args) {
-    static std::map<const std::string, unsigned int> types = boost::assign::map_list_of
-        ("auto", AUTO)
-        ("manual", MANUAL)
-        ("fs", FILESYSTEM)
-        ("sink", SINK)
-        ("server", SERVER);
-
-    std::string uri(args["uri"].asString()),
-                type(args["driver"].asString());
-    engine_map_t::iterator it(m_engines.find(uri)); 
-    
-    if(uri.empty()) {
-        throw std::runtime_error("no source uri has been specified");
-    } else if(types.find(type) == types.end()) {
-        throw std::runtime_error("invalid driver type");
-    } else if(it == m_engines.end()) {
-        boost::tie(it, boost::tuples::ignore) = m_engines.insert(uri,
-            new engine_t(m_context, shared_from_this(), uri));
-    }
-
-    return it->second->cast(
-        routing::specific_queue(
-            args["threads"].isNull() ? it->second->id() : args["thread"].asString()),
-        boost::make_tuple(
-            PUSH,
-            types[type],
-            args));
-}
-
-boost::shared_ptr<future_t> core_t::drop(const Json::Value& args) {
-    std::string uri(args["uri"].asString()),
-                key(args["key"].asString());
-    engine_map_t::iterator it(m_engines.find(uri));
-        
-    if(uri.empty()) {
-        throw std::runtime_error("no source uri has been specified");
-    } else if(key.empty()) {
-        throw std::runtime_error("no driver id has been specified");
-    } else if(it == m_engines.end()) {
-        throw std::runtime_error("the specified engine is not active");
-    }
-
-    return it->second->cast(
-        routing::specific_queue(
-            args["threads"].isNull() ? it->second->id() : args["thread"].asString()),
-        boost::make_tuple(
-            DROP,
-            key));
-}
-
-Json::Value core_t::past(const Json::Value& args) {
-    std::string key(args["key"].asString());
-    history_map_t::iterator it(m_histories.find(key));
-
-    if(key.empty()) {
-        throw std::runtime_error("no driver id has been specified");
-    } else if(it == m_histories.end()) {
-        throw std::runtime_error("the past for a given key is empty");
-    }
-
-    uint32_t depth = args.get("depth", config_t::get().core.history_depth).asUInt(),
-             counter = 0;
-    Json::Value result(Json::arrayValue);
-
-    for(history_t::const_iterator event = it->second->begin(); event != it->second->end(); ++event) {
-        Json::Value object(Json::objectValue);
->>>>>>> e1dd1138
 
     result = engine->run(args);
     m_engines.insert(std::make_pair(uri, engine));
@@ -389,23 +292,13 @@
     if(root.size()) {
         syslog(LOG_NOTICE, "core: loaded %d apps(s)", root.size());
        
-<<<<<<< HEAD
         Json::Value::Members apps(root.getMemberNames());
 
         for(Json::Value::Members::iterator it = apps.begin(); it != apps.end(); ++it) {
             std::string app(*it);
             
             try {
-                // push(root[app]);
-=======
-        Json::Value::Members drivers(root.getMemberNames());
-
-        for(Json::Value::Members::const_iterator it = drivers.begin(); it != drivers.end(); ++it) {
-            std::string driver(*it);
-            
-            try {
-                push(root[driver]);
->>>>>>> e1dd1138
+                create_engine(root[app]);
             } catch(const std::runtime_error& e) {
                 syslog(LOG_ERR, "core: [%s()] %s", __func__, e.what());
             }
