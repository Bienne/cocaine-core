--- conflicted
+++ resolved
@@ -68,20 +68,12 @@
     typedef std::map<std::string, std::string> runlist_t;
     runlist_t runlist;
 
-<<<<<<< HEAD
-        try {
-            runlist = storage->get<runlist_t>("runlists", runlist_id);
-        } catch(const std::system_error& e) {
-            COCAINE_LOG_WARNING(m_log, "unable to read runlist: %s", e.what());
-        }
-=======
     try {
         const auto storage = api::storage(context, "core");
         // TODO: Perform request to a special service, like "storage->runlist(runname)".
         runlist = storage->get<runlist_t>("runlists", runname);
-    } catch(const storage_error_t& err) {
+    } catch(const std::system_error& err) {
         COCAINE_LOG_WARNING(log, "unable to read '%s' runlist: %s", runname, err.what());
->>>>>>> cff9308e
     }
 
     if(runlist.empty()) {
@@ -138,37 +130,19 @@
 node_t::start_app(const std::string& name, const std::string& profile) {
     COCAINE_LOG_DEBUG(log, "processing `start_app` request, app: '%s'", name);
 
-<<<<<<< HEAD
-void
-node_t::on_start_app(const std::string& name, const std::string& profile) {
-    m_apps.apply([&](std::map<std::string, std::shared_ptr<app_t>>& apps) {
-        COCAINE_LOG_DEBUG(m_log, "starting app '%s'", name);
-
+    cocaine::deferred<void> deferred;
+
+    apps.apply([&](std::map<std::string, std::shared_ptr<node::app_t>>& apps) {
         auto it = apps.find(name);
+
         if(it != apps.end()) {
             throw cocaine::error_t("app '%s' is already running", name);
         }
 
-        auto app = std::make_shared<app_t>(m_context, name, profile);
-        app->start();
-
-        apps.insert(std::make_pair(name, app));
-    });
-=======
-    cocaine::deferred<void> deferred;
-
-    apps.apply([&](std::map<std::string, std::shared_ptr<node::app_t>>& apps) {
-        auto it = apps.find(name);
-
-        if(it != apps.end()) {
-            throw cocaine::error_t("app '%s' is already running", name);
-        }
-
         apps.insert({ name, std::make_shared<node::app_t>(context, name, profile, deferred) });
     });
 
     return deferred;
->>>>>>> cff9308e
 }
 
 void
@@ -198,7 +172,6 @@
     return result;
 }
 
-<<<<<<< HEAD
 namespace {
 
 // Node Service errors
@@ -242,7 +215,7 @@
 }
 
 }} // namespace cocaine::error
-=======
+
 dynamic_t
 node_t::info(const std::string& name) const {
     auto app = apps.apply([&](const std::map<std::string, std::shared_ptr<node::app_t>>& apps) -> std::shared_ptr<node::app_t> {
@@ -260,5 +233,4 @@
     }
 
     return app->info();
-}
->>>>>>> cff9308e
+}