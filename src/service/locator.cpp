/*
    Copyright (c) 2011-2014 Andrey Sibiryov <me@kobology.ru>
    Copyright (c) 2013-2014 Andrey Goryachev <andrey.goryachev@gmail.com>
    Copyright (c) 2011-2014 Other contributors as noted in the AUTHORS file.

    This file is part of Cocaine.

    Cocaine is free software; you can redistribute it and/or modify
    it under the terms of the GNU Lesser General Public License as published by
    the Free Software Foundation; either version 3 of the License, or
    (at your option) any later version.

    Cocaine is distributed in the hope that it will be useful,
    but WITHOUT ANY WARRANTY; without even the implied warranty of
    MERCHANTABILITY or FITNESS FOR A PARTICULAR PURPOSE. See the
    GNU Lesser General Public License for more details.

    You should have received a copy of the GNU Lesser General Public License
    along with this program. If not, see <http://www.gnu.org/licenses/>.
*/

#include "cocaine/detail/service/locator.hpp"

#include "cocaine/api/gateway.hpp"
#include "cocaine/api/storage.hpp"

#include "cocaine/context.hpp"

#include "cocaine/detail/engine.hpp"

#include "cocaine/idl/primitive.hpp"
#include "cocaine/idl/streaming.hpp"

#include "cocaine/logging.hpp"

#include "cocaine/rpc/actor.hpp"

#include "cocaine/traits/endpoint.hpp"
#include "cocaine/traits/graph.hpp"
#include "cocaine/traits/map.hpp"
#include "cocaine/traits/vector.hpp"

#include "cocaine/unique_id.hpp"

#include <asio/connect.hpp>

#include <blackhole/scoped_attributes.hpp>

#include <boost/range/adaptor/map.hpp>
#include <boost/range/algorithm/for_each.hpp>
#include <boost/range/algorithm/transform.hpp>

#include <boost/range/numeric.hpp>

#include <boost/spirit/include/karma_char.hpp>
#include <boost/spirit/include/karma_generate.hpp>
#include <boost/spirit/include/karma_list.hpp>
#include <boost/spirit/include/karma_string.hpp>

using namespace cocaine;
using namespace cocaine::io;
using namespace cocaine::service;

using namespace asio;
using namespace asio::ip;

using namespace blackhole;

namespace ph = std::placeholders;

// Locator internals

class locator_t::connect_sink_t: public dispatch<event_traits<locator::connect>::upstream_type> {
    locator_t  *const parent;
    std::string const uuid;

    // Currently announced services.
    std::set<api::gateway_t::partition_t> active;

public:
    connect_sink_t(locator_t *const parent_, const std::string& uuid_):
        dispatch<event_traits<locator::connect>::upstream_type>(parent_->name() + ":client"),
        parent(parent_),
        uuid(uuid_)
    {
        typedef io::protocol<event_traits<locator::connect>::upstream_type>::scope protocol;

        on<protocol::chunk>(std::bind(&connect_sink_t::on_announce, this, ph::_1, ph::_2));
        on<protocol::choke>(std::bind(&connect_sink_t::on_shutdown, this));
    }

    virtual
   ~connect_sink_t() {
        auto lock = parent->m_clients.synchronize();

        for(auto it = active.begin(); it != active.end(); ++it) tuple::invoke(
            *it,
            [&](const std::string& name, unsigned int version)
        {
            if(!parent->m_gateway->cleanup(uuid, *it)) parent->m_aggregate[name].erase(version);
        });

        cleanup();
    }

    virtual
    void
    discard(const std::error_code& ec) const;

private:
    void
    cleanup();

    void
    on_announce(const std::string& node, std::map<std::string, results::resolve>&& update);

    void
    on_shutdown();
};

void
locator_t::connect_sink_t::discard(const std::error_code& ec) const {
    if(ec.value() == 0) return;

    COCAINE_LOG_ERROR(parent->m_log, "remote client discarded: [%d] %s", ec.value(), ec.message())(
        "uuid", uuid
    );

    parent->drop_node(uuid);
}

void
locator_t::connect_sink_t::cleanup() {
    for(auto it = parent->m_aggregate.begin(), end = parent->m_aggregate.end(); it != end; /***/) {
        if(!it->second.empty()) {
            it++; continue;
        }

        COCAINE_LOG_DEBUG(parent->m_log, "protocol '%s' extinct in the cluster", it->first);

        it = parent->m_aggregate.erase(it);
    }
}

void
locator_t::connect_sink_t::on_announce(const std::string& node,
                                       std::map<std::string, results::resolve>&& update)
{
    if(node != uuid) {
        COCAINE_LOG_ERROR(parent->m_log, "remote client id mismatch: '%s' vs. '%s'", uuid, node);

        parent->drop_node(uuid);
        return;
    }

    if(update.empty()) return;

    auto lock = parent->m_clients.synchronize();

    for(auto it = update.begin(); it != update.end(); ++it) tuple::invoke(
        std::move(it->second),
        [&](std::vector<tcp::endpoint>&& location, unsigned int versions, graph_root_t&& protocol)
    {
        int copies = 0;
        api::gateway_t::partition_t partition(it->first, versions);

        if(location.empty()) {
            copies = parent->m_gateway->cleanup(uuid, partition);
            active.erase (partition);
        } else {
            copies = parent->m_gateway->consume(uuid, partition, location);
            active.insert(partition);
        }

        if(copies == 0) {
            parent->m_aggregate[it->first].erase(versions);
        } else {
            parent->m_aggregate[it->first][versions] = std::move(protocol);
        }
    });

    std::ostringstream stream;
    std::ostream_iterator<char> builder(stream);

    boost::spirit::karma::generate(
        builder,
        boost::spirit::karma::string % ", ",
        update | boost::adaptors::map_keys
    );

    COCAINE_LOG_INFO(parent->m_log, "remote client updated %d service(s): %s", update.size(), stream.str())(
        "uuid", uuid
    );

    cleanup();
}

void
locator_t::connect_sink_t::on_shutdown() {
    COCAINE_LOG_INFO(parent->m_log, "remote client closed its stream")(
        "uuid", uuid
    );

    parent->drop_node(uuid);
}

class locator_t::publish_slot_t: public basic_slot<locator::publish> {
    struct publish_lock_t: public basic_slot<locator::publish>::dispatch_type {
        publish_slot_t *const parent;
        std::string     const handle;

        publish_lock_t(publish_slot_t * const parent_, const std::string& handle_):
            basic_slot<locator::publish>::dispatch_type("publish"),
            parent(parent_),
            handle(handle_)
        {
            on<locator::publish::discard>([this] { discard({}); });
        }

        virtual
        void
        discard(const std::error_code& ec) const { parent->discard(ec, handle); }
    };

    typedef std::shared_ptr<const basic_slot::dispatch_type> result_type;

    locator_t *const parent;

public:
    publish_slot_t(locator_t *const parent_): parent(parent_) { }

    auto
    operator()(tuple_type&& args, upstream_type&& upstream) -> boost::optional<result_type> {
        const auto dispatch = cocaine::tuple::invoke(std::move(args),
            [this](std::string&& handle, std::vector<tcp::endpoint>&& location,
                   std::tuple<unsigned int, graph_root_t>&& metadata) -> result_type
        {
            scoped_attributes_t attributes(*parent->m_log, { attribute::make("service", handle) });

            unsigned int versions;
            graph_root_t protocol;

            std::tie(versions, protocol) = metadata;

            if(!protocol.empty() && versions == 0) {
                throw std::system_error(error::missing_version_error);
            }

            COCAINE_LOG_INFO(parent->m_log, "publishing %s external service with %d endpoints",
                protocol.empty() ? "non-native" : "native",
                location.size());

            parent->on_service(handle, results::resolve{location, versions, protocol}, modes::exposed);

            return std::make_shared<publish_lock_t>(this, handle);
        });

        upstream.send<protocol<event_traits<locator::publish>::upstream_type>::scope::value>();

        return boost::make_optional(dispatch);
    }

private:
    void
    discard(const std::error_code& ec, const std::string& handle) {
        scoped_attributes_t attributes(*parent->m_log, { attribute::make("service", handle) });

        COCAINE_LOG_INFO(parent->m_log, "external service disconnected, unpublishing: [%d] %s",
            ec.value(), ec.message());

        return parent->on_service(handle, results::resolve{}, modes::removed);
    }
};

class locator_t::routing_slot_t: public basic_slot<locator::routing> {
    struct routing_lock_t: public basic_slot<locator::routing>::dispatch_type {
        routing_slot_t *const parent;
        std::string     const handle;

        routing_lock_t(routing_slot_t *const parent_, const std::string& handle_):
            basic_slot<locator::routing>::dispatch_type("routing"),
            parent(parent_),
            handle(handle_)
        {
            on<locator::routing::discard>([this] { discard({}); });
        }

        virtual
        void
        discard(const std::error_code& ec) const { parent->discard(ec, handle); }
    };

    typedef std::shared_ptr<const basic_slot::dispatch_type> result_type;

    locator_t *const parent;

public:
    routing_slot_t(locator_t *const parent_): parent(parent_) { }

    auto
    operator()(tuple_type&& args, upstream_type&& upstream) -> boost::optional<result_type> {
        const auto ruid = std::get<0>(args);

        auto rv = parent->on_routing(ruid, true);
        auto dispatch = std::make_shared<routing_lock_t>(this, ruid);

        // Try to flush the initial routing group information (if available). This can throw.
        rv.attach(std::move(upstream));

        return boost::make_optional(result_type(dispatch));
    }

private:
    void
    discard(const std::error_code& ec, const std::string& handle) {
        COCAINE_LOG_DEBUG(parent->m_log, "detaching outgoing stream for router '%s': [%d] %s",
            handle,
            ec.value(), ec.message());

        parent->m_routers->erase(handle);
    }
};

// Locator

locator_cfg_t::locator_cfg_t(const std::string& name_, const dynamic_t& root):
    name(name_),
    uuid(root.as_object().at("uuid", unique_id_t().string()).as_string())
{
    restricted = root.as_object().at("restrict", dynamic_t::array_t()).to<std::set<std::string>>();
    restricted.insert(name);
}

locator_t::locator_t(context_t& context, io_service& asio, const std::string& name, const dynamic_t& root):
    category_type(context, asio, name, root),
    dispatch<locator_tag>(name),
    m_context(context),
    m_log(context.log(name)),
    m_cfg(name, root),
    m_asio(asio)
{
    on<locator::resolve>(std::bind(&locator_t::on_resolve, this, ph::_1, ph::_2));
    on<locator::connect>(std::bind(&locator_t::on_connect, this, ph::_1));
    on<locator::refresh>(std::bind(&locator_t::on_refresh, this, ph::_1));
    on<locator::cluster>(std::bind(&locator_t::on_cluster, this));

    on<locator::publish>(std::make_shared<publish_slot_t>(this));
    on<locator::routing>(std::make_shared<routing_slot_t>(this));

    // Service restrictions

    if(!m_cfg.restricted.empty()) {
        std::ostringstream stream;
        std::ostream_iterator<char> builder(stream);

        boost::spirit::karma::generate(builder, boost::spirit::karma::string % ", ", m_cfg.restricted);

        COCAINE_LOG_INFO(m_log, "restricting %d service(s): %s", m_cfg.restricted.size(), stream.str());
    }

    // Context signals slot

    m_signals = std::make_shared<dispatch<context_tag>>(name);
    m_signals->on<context::shutdown>(std::bind(&locator_t::on_context_shutdown, this));

    // Clustering components

    if(root.as_object().count("cluster")) {
        const auto conf = root.as_object().at("cluster").as_object();
        const auto type = conf.at("type", "unspecified").as_string();
        const auto args = conf.at("args", dynamic_t::object_t());

        COCAINE_LOG_INFO(m_log, "using '%s' as a cluster manager, enabling synchronization", type);

        m_signals->on<context::service::exposed>(std::bind(&locator_t::on_service, this,
            ph::_1, ph::_2, modes::exposed));
        m_signals->on<context::service::removed>(std::bind(&locator_t::on_service, this,
            ph::_1, ph::_2, modes::removed));

        m_cluster = m_context.get<api::cluster_t>(type, m_context, *this, name + ":cluster", args);
    }

    if(root.as_object().count("gateway")) {
        const auto conf = root.as_object().at("gateway").as_object();
        const auto type = conf.at("type", "unspecified").as_string();
        const auto args = conf.at("args", dynamic_t::object_t());

        COCAINE_LOG_INFO(m_log, "using '%s' as a gateway manager, enabling service routing", type);

        m_gateway = m_context.get<api::gateway_t>(type, m_context, name + ":gateway", args);
    }

    // It's here to keep the reference alive.
    const auto storage = api::storage(m_context, "core");

    try {
        const auto groups = storage->find("groups", std::vector<std::string>({"group", "active"}));
        on_refresh(groups);
    } catch(const std::system_error& e) {
        throw std::system_error(e.code(), "unable to initialize routing groups");
    }

    context.listen(m_signals, asio);
}

locator_t::~locator_t() {
    // Empty.
}

const basic_dispatch_t&
locator_t::prototype() const {
    return *this;
}

io_service&
locator_t::asio() {
    return m_asio;
}

void
locator_t::link_node(const std::string& uuid, const std::vector<tcp::endpoint>& endpoints) {
    auto mapping = m_clients.synchronize();

    if(!m_gateway || mapping->count(uuid) != 0) {
        return;
    }

    auto  socket = std::make_shared<tcp::socket>(m_asio);
    auto& uplink = ((*mapping)[uuid] = {endpoints, nullptr});

    asio::async_connect(*socket, uplink.endpoints.begin(), uplink.endpoints.end(),
        [=](const std::error_code& ec, std::vector<tcp::endpoint>::const_iterator endpoint)
    {
        scoped_attributes_t attributes(*m_log, { attribute::make("uuid", uuid) });

        auto session = m_clients.apply(
            [&](client_map_t& mapping) -> std::shared_ptr<cocaine::session<asio::ip::tcp>>
        {
            if(mapping.count(uuid) == 0) {
                COCAINE_LOG_ERROR(m_log, "remote disappeared while connecting");
                return nullptr;
            }

            if(ec) {
                COCAINE_LOG_ERROR(m_log, "unable to connect to remote: [%d] %s", ec.value(), ec.message());
                mapping.erase(uuid);

<<<<<<< HEAD
                COCAINE_LOG_ERROR(m_log, "unable to connect to remote: [%d] %s",
                    ec.value(), ec.message());
                // TODO: Wrap link_node() in some sort of exponential back-off.

=======
                // TODO: Wrap link_node() in some sort of exponential back-off.
>>>>>>> 6ec7a076
                m_asio.post([=] { link_node(uuid, endpoints); });
                return nullptr;
            }

            COCAINE_LOG_DEBUG(m_log, "connected to remote via %s", *endpoint);

            // Uniquify the socket object.
            auto ptr = std::make_unique<tcp::socket>(std::move(*socket));

            return (mapping.at(uuid).ptr = m_context.engine().attach(std::move(ptr), nullptr));
        });

        // Something went wrong in the session creation code above, bail out.
        if(!session) return;

        auto upstream = session->fork(std::make_shared<connect_sink_t>(this, uuid));

        try {
            upstream->send<locator::connect>(m_cfg.uuid);
        } catch(const std::system_error& e) {
            COCAINE_LOG_ERROR(m_log, "unable to set up remote stream: %s", error::to_string(e));
            m_clients->erase(uuid);
        }
    });

    COCAINE_LOG_INFO(m_log, "setting up remote client, trying %d route(s)", endpoints.size())(
        "uuid", uuid
    );
}

void
locator_t::drop_node(const std::string& uuid) {
    m_remotes->erase(uuid);
<<<<<<< HEAD
    std::shared_ptr<uplink_t::session_type> session;
    m_clients.apply([&](client_map_t& mapping) {
        auto it = mapping.find(uuid);
=======

    std::shared_ptr<session<asio::ip::tcp>> session;

    m_clients.apply([&](client_map_t& mapping) {
        auto it = mapping.find(uuid);

>>>>>>> 6ec7a076
        if(!m_gateway || it == mapping.end()) {
            return;
        }

        COCAINE_LOG_INFO(m_log, "shutting down remote client")(
            "uuid", uuid
        );

        session = it->second.ptr;
<<<<<<< HEAD
        mapping.erase(uuid);
    });
=======
        mapping.erase(it);
    });

>>>>>>> 6ec7a076
    if(session) {
        session->detach(std::error_code());
    }
}

std::string
locator_t::uuid() const {
    return m_cfg.uuid;
}

results::resolve
locator_t::on_resolve(const std::string& name, const std::string& seed) const {
    const auto remapped = m_rgs.apply([&](const rg_map_t& mapping) -> std::string {
        if(!mapping.count(name)) {
            return name;
        } else {
            return seed.empty() ? mapping.at(name).get() : mapping.at(name).get(seed);
        }
    });

    scoped_attributes_t attributes(*m_log, { attribute::make("service", remapped) });

    if(const auto provided = m_context.locate(remapped)) {
        COCAINE_LOG_DEBUG(m_log, "providing service using local actor");

        return results::resolve {
            provided.get().endpoints(),
            provided.get().prototype().version(),
            provided.get().prototype().root()
        };
    }

    auto lock = m_clients.synchronize();
    auto it   = m_aggregate.end();

    if(m_gateway && (it = m_aggregate.find(remapped)) != m_aggregate.end()) {
        const auto proto = *it->second.begin();

        return results::resolve {
            m_gateway->resolve(api::gateway_t::partition_t{remapped, proto.first}),
            proto.first,
            proto.second
        };
    } else {
        throw std::system_error(error::service_not_available);
    }
}

auto
locator_t::on_connect(const std::string& uuid) -> streamed<results::connect> {
    streamed<results::connect> stream;

    scoped_attributes_t attributes(*m_log, { attribute::make("uuid", uuid) });

    auto mapping = m_remotes.synchronize();

    if(!m_cluster) {
        // No cluster means there are no streams.
        return stream.close();
    }

    if(mapping->erase(uuid) == 0) {
        COCAINE_LOG_INFO(m_log, "attaching outgoing stream for locator");
    }

    // Store the stream to synchronize future service updates with the remote node. Updates are
    // sent out on context service signals, and propagate to all nodes in the cluster.
    mapping->insert({uuid, stream});

    // NOTE: Even if there's nothing to return, still send out an empty update.
    return stream.write(m_cfg.uuid, m_snapshots);
}

void
locator_t::on_refresh(const std::vector<std::string>& groups) {
    typedef std::vector<std::string> ruid_vector_t;

    const auto storage = api::storage(m_context, "core");
    const auto updated = storage->find("groups", std::vector<std::string>({"group", "active"}));

    m_rgs.apply([&](rg_map_t& original) {
        // Make a deep copy of the original routing group mapping to use as the accumulator, for
        // guaranteed atomicity of routing group updates.
        rg_map_t clone = original;

        original = std::move(std::accumulate(groups.begin(), groups.end(), std::ref(clone),
            [&](rg_map_t& result, const std::string& group) -> std::reference_wrapper<rg_map_t>
        {
            scoped_attributes_t attributes(*m_log, { attribute::make("rg", group) });

            result.erase(group);

            if(std::find(updated.begin(), updated.end(), group) == updated.end()) {
                COCAINE_LOG_INFO(m_log, "removing routing group");

                // There's no routing group with this name in the storage anymore, so do nothing.
                return std::ref(result);
            }

            try {
                COCAINE_LOG_INFO(m_log, "updating routing group");

                result.insert(std::make_pair(group, continuum_t(
                    std::make_unique<logging::log_t>(*m_log, attribute::set_t()),
                    storage->get<continuum_t::stored_type>("groups", group))));
            } catch(const std::system_error& e) {
                COCAINE_LOG_ERROR(m_log, "unable to pre-load routing group data for update: %s",
                    error::to_string(e));
                throw std::system_error(error::routing_storage_error);
            }

            return std::ref(result);
        }).get());
    });

    const auto ruids = boost::accumulate(*m_routers.synchronize(), ruid_vector_t{},
        [](ruid_vector_t result, const router_map_t::value_type& value) -> ruid_vector_t
    {
        result.push_back(value.first); return result;
    });

    for(auto it = ruids.begin(); it != ruids.end(); ++it) try {
        on_routing(*it);
    } catch(const std::system_error& e) {
        COCAINE_LOG_WARNING(m_log, "unable to enqueue routing updates for router '%s': %s",
            *it,
            error::to_string(e));
        m_routers->erase(*it);
    }

    COCAINE_LOG_DEBUG(m_log, "enqueued sending routing updates to %d router(s)", ruids.size());
}

results::cluster
locator_t::on_cluster() const {
    return boost::accumulate(*m_clients.synchronize(), results::cluster{},
        [](results::cluster result, const client_map_t::value_type& value) -> results::cluster
    {
        const auto& session = value.second.ptr;

        // NOTE: Some sessions might be nullptr because there is a connection attempt in progress.
        result[value.first] = session ? session->remote_endpoint() : ip::tcp::endpoint();

        return result;
    });
}

auto
locator_t::on_routing(const std::string& ruid, bool replace) -> streamed<results::routing> {
    auto results = results::routing();
    auto builder = std::inserter(results, results.end());

    boost::transform(*m_rgs.synchronize(), builder,
        [](const rg_map_t::value_type& value) -> results::routing::value_type
    {
        return {value.first, value.second.all()};
    });

    auto stream = m_routers.apply([&](router_map_t& mapping) -> streamed<results::routing> {
        if(mapping.count(ruid) == 0 || (replace && mapping.erase(ruid))) {
            COCAINE_LOG_INFO(m_log, "attaching outgoing stream for router '%s'", ruid);
        }

        return mapping[ruid];
    });

    // NOTE: Even if there's nothing to return, still send out an empty update.
    return stream.write(results);
}

void
locator_t::on_service(const std::string& name, const results::resolve& meta, modes mode) {
    if(m_cfg.restricted.count(name)) {
        return;
    }

    scoped_attributes_t attributes(*m_log, { attribute::make("service", name) });

    auto mapping = m_remotes.synchronize();

    if(mode == modes::exposed) {
        if(m_snapshots.count(name) != 0) {
            COCAINE_LOG_ERROR(m_log, "duplicate service detected");
            return;
        }

        m_snapshots[name] = meta;
    } else {
        m_snapshots.erase(name);
    }

    const auto response = results::connect{m_cfg.uuid, {{name, meta}}};

    for(auto it = mapping->begin(); it != mapping->end(); /***/) try {
        it->second.write(response);
        it++;
    } catch(const std::system_error& e) {
        COCAINE_LOG_WARNING(m_log, "unable to enqueue service updates for locator '%s': %s",
            it->first,
            error::to_string(e));
        it = mapping->erase(it);
    }

    COCAINE_LOG_DEBUG(m_log, "enqueued sending service updates to %d locators", mapping->size());
}

void
locator_t::on_context_shutdown() {
    COCAINE_LOG_DEBUG(m_log, "shutting down distributed components");

    m_clients.apply([this](client_map_t& mapping) {
        if(mapping.empty()) {
            return;
        } else {
            COCAINE_LOG_DEBUG(m_log, "shutting down %d remote client(s)", mapping.size());
        }

        mapping.clear();
    });

    m_remotes.apply([this](remote_map_t& mapping) {
        m_cluster = nullptr;

        if(mapping.empty()) {
            return;
        } else {
            COCAINE_LOG_DEBUG(m_log, "closing %d outgoing locator streams", mapping.size());
        }

        boost::for_each(mapping | boost::adaptors::map_values, [](streamed<results::connect>& s) {
            try { s.close(); } catch(...) { /* None */ }
        });
    });

    m_routers.apply([this](router_map_t& mapping) {
        if(mapping.empty()) {
            return;
        } else {
            COCAINE_LOG_DEBUG(m_log, "closing %d outgoing routing streams", mapping.size());
        }

        boost::for_each(mapping | boost::adaptors::map_values, [](streamed<results::routing>& s) {
            try { s.close(); } catch(...) { /* None */ }
        });
    });

    m_signals = nullptr;
}

namespace {

// Locator errors

struct locator_category_t:
    public std::error_category
{
    virtual
    auto
    name() const throw() -> const char* {
        return "cocaine.service.locator";
    }

    virtual
    auto
    message(int code) const -> std::string {
        switch(code) {
          case cocaine::error::locator_errors::service_not_available:
            return "service is not available";
          case cocaine::error::locator_errors::routing_storage_error:
            return "routing storage is unavailable";
          case cocaine::error::locator_errors::missing_version_error:
            return "missing protocol version";
        }

        return "cocaine.service.locator error";
    }
};

} // namespace

namespace cocaine { namespace error {

auto
locator_category() -> const std::error_category& {
    static locator_category_t instance;
    return instance;
}

auto
make_error_code(locator_errors code) -> std::error_code {
    return std::error_code(static_cast<int>(code), locator_category());
}

}} // namespace cocaine::error<|MERGE_RESOLUTION|>--- conflicted
+++ resolved
@@ -445,14 +445,7 @@
                 COCAINE_LOG_ERROR(m_log, "unable to connect to remote: [%d] %s", ec.value(), ec.message());
                 mapping.erase(uuid);
 
-<<<<<<< HEAD
-                COCAINE_LOG_ERROR(m_log, "unable to connect to remote: [%d] %s",
-                    ec.value(), ec.message());
                 // TODO: Wrap link_node() in some sort of exponential back-off.
-
-=======
-                // TODO: Wrap link_node() in some sort of exponential back-off.
->>>>>>> 6ec7a076
                 m_asio.post([=] { link_node(uuid, endpoints); });
                 return nullptr;
             }
@@ -486,18 +479,12 @@
 void
 locator_t::drop_node(const std::string& uuid) {
     m_remotes->erase(uuid);
-<<<<<<< HEAD
-    std::shared_ptr<uplink_t::session_type> session;
+
+    std::shared_ptr<session<asio::ip::tcp>> session;
+
     m_clients.apply([&](client_map_t& mapping) {
         auto it = mapping.find(uuid);
-=======
-
-    std::shared_ptr<session<asio::ip::tcp>> session;
-
-    m_clients.apply([&](client_map_t& mapping) {
-        auto it = mapping.find(uuid);
-
->>>>>>> 6ec7a076
+
         if(!m_gateway || it == mapping.end()) {
             return;
         }
@@ -507,14 +494,10 @@
         );
 
         session = it->second.ptr;
-<<<<<<< HEAD
-        mapping.erase(uuid);
-    });
-=======
+
         mapping.erase(it);
     });
 
->>>>>>> 6ec7a076
     if(session) {
         session->detach(std::error_code());
     }
