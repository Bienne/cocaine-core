//
// Copyright (C) 2011 Rim Zaidullin <creator@bash.org.ru>
//
// Licensed under the BSD 2-Clause License (the "License");
// you may not use this file except in compliance with the License.
//
// Unless required by applicable law or agreed to in writing, software
// distributed under the License is distributed on an "AS IS" BASIS,
// WITHOUT WARRANTIES OR CONDITIONS OF ANY KIND, either express or implied.
// See the License for the specific language governing permissions and
// limitations under the License.
//

#include <sstream>
#include <boost/filesystem/fstream.hpp>

#include <EXTERN.h>
#include <perl.h>

<<<<<<< HEAD
EXTERN_C void boot_DynaLoader (pTHX_ CV* cv);

EXTERN_C void xs_init(pTHX) {
	char* file = (char*)__FILE__;
	dXSUB_SYS;

	// DynaLoader is a special case
	newXS("DynaLoader::boot_DynaLoader", boot_DynaLoader, file);
}

namespace cocaine { namespace plugin {
=======
#include "cocaine/interfaces/plugin.hpp"
#include "cocaine/registry.hpp"

namespace cocaine { namespace engine {
>>>>>>> d6c44be0

class perl_t:
    public plugin_t,
    public core::module_t<perl_t>
{
    public:
        perl_t(context_t& ctx):
            plugin_t(ctx, "perl")
        { }

        ~perl_t() 
        {
            perl_destruct(my_perl);
            perl_free(my_perl);
        }

        virtual void initialize(const app_t& app)
        {
            Json::Value args(app.manifest["args"]);

            if(!args.isObject()) {
                throw unrecoverable_error_t("malformed manifest");
            }

            boost::filesystem::path source(args["source"].asString());

            if(source.empty()) {
                throw unrecoverable_error_t("no code location has been specified");
            }

            boost::filesystem::ifstream input(source);
    
            if(!input) {
                throw unrecoverable_error_t("unable to open " + source.string());
            }

            std::stringstream stream;
            stream << input.rdbuf();
            
            my_perl = perl_alloc();
            perl_construct(my_perl);

            compile(stream.str());
        }
            
<<<<<<< HEAD
        virtual void invoke(callback_fn_t callback,
        					const std::string& method,
        					const void* request,
        					size_t size)
=======
        virtual void invoke(invocation_site_t& site, const std::string& method)
>>>>>>> d6c44be0
        {
            std::string input;
            
            if (site.request && site.request_size > 0) {
               input = std::string((const char*)site.request, site.request_size);
            }

            std::string result;
            const char* input_value_buff = NULL;

            // init stack pointer
            dSP;
            ENTER;
            SAVETMPS;

            // remember stack pointer
            PUSHMARK(SP);

            int call_flags = G_EVAL | G_SCALAR | G_NOARGS;

            // if there's an argument - push it on the stack
            if (!input.empty()) {
            	call_flags = G_EVAL | G_SCALAR;
                input_value_buff = input.c_str();

                XPUSHs(sv_2mortal(newSVpv(input_value_buff, 0)));
                PUTBACK;
            }

            // call function
            int ret_vals_count = call_pv(method.c_str(), call_flags);

            // refresh stack pointer
			SPAGAIN;

			// get error (if any)
			if (SvTRUE(ERRSV)) {
				STRLEN n_a;

				std::string error_msg = "perl eval error: ";
				error_msg += SvPV(ERRSV, n_a);
				throw unrecoverable_error_t(error_msg);
			}

			// pop returned value of the stack
			if (ret_vals_count > 0) {
				char* str_ptr = savepv(POPp);

				if (str_ptr) {
					result = std::string(str_ptr);
				}
			}

			// clean-up
			PUTBACK;
			FREETMPS;
			LEAVE;

			// invoke callback with resulting data
            if (!result.empty()) {
                site.push(result.data(), result.size());
            }
        }

    private:
        void compile(const std::string& code)
        {
            const char* embedding[] = {"", "-e", "0"};
            perl_parse(my_perl, xs_init, 3, (char**)embedding, NULL);
            PL_exit_flags |= PERL_EXIT_DESTRUCT_END;
            perl_run(my_perl);
            eval_pv(code.c_str(), TRUE);
        }
    
    private:
        PerlInterpreter* my_perl;
};

extern "C" {
    void initialize(core::registry_t& registry) {
        PERL_SYS_INIT3(NULL, NULL, NULL);
        registry.install("perl", &perl_t::create);
    }

    __attribute__((destructor)) void finalize() {
        PERL_SYS_TERM();
    }
}

}}<|MERGE_RESOLUTION|>--- conflicted
+++ resolved
@@ -17,7 +17,9 @@
 #include <EXTERN.h>
 #include <perl.h>
 
-<<<<<<< HEAD
+#include "cocaine/interfaces/plugin.hpp"
+#include "cocaine/registry.hpp"
+
 EXTERN_C void boot_DynaLoader (pTHX_ CV* cv);
 
 EXTERN_C void xs_init(pTHX) {
@@ -28,13 +30,7 @@
 	newXS("DynaLoader::boot_DynaLoader", boot_DynaLoader, file);
 }
 
-namespace cocaine { namespace plugin {
-=======
-#include "cocaine/interfaces/plugin.hpp"
-#include "cocaine/registry.hpp"
-
 namespace cocaine { namespace engine {
->>>>>>> d6c44be0
 
 class perl_t:
     public plugin_t,
@@ -80,14 +76,7 @@
             compile(stream.str());
         }
             
-<<<<<<< HEAD
-        virtual void invoke(callback_fn_t callback,
-        					const std::string& method,
-        					const void* request,
-        					size_t size)
-=======
         virtual void invoke(invocation_site_t& site, const std::string& method)
->>>>>>> d6c44be0
         {
             std::string input;
             
