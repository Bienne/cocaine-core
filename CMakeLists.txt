CMAKE_MINIMUM_REQUIRED(VERSION 2.6)
PROJECT(Cocaine)

SET(COCAINE_VERSION 0.7)

CONFIGURE_FILE (
    "${PROJECT_SOURCE_DIR}/config.hpp.in"
    "${PROJECT_SOURCE_DIR}/include/cocaine/config.hpp")

FIND_PACKAGE(Boost 1.34.1 REQUIRED 
    COMPONENTS
        filesystem
        program_options
        thread)

FIND_PACKAGE(OpenSSL REQUIRED)
FIND_PACKAGE(CURL REQUIRED)

INCLUDE(cmake/locate_library.cmake)

LOCATE_LIBRARY(LIBEV "ev++.h" "ev" "libev")
LOCATE_LIBRARY(LIBMSGPACK "msgpack.hpp" "msgpack")
LOCATE_LIBRARY(LIBZMQ "zmq.hpp" "zmq")

IF(NOT APPLE)
    LOCATE_LIBRARY(LIBCGROUP "libcgroup.h" "cgroup")
    LOCATE_LIBRARY(LIBUUID "uuid/uuid.h" "uuid")

    SET(LIBCGROUP_LIBRARY "cgroup")
    SET(LIBUUID_LIBRARY "uuid")

    ADD_DEFINITIONS("-DHAVE_CGROUPS")
ENDIF()

IF(Boost_MINOR_VERSION GREATER 34)
    SET(Boost_SYSTEM_LIBRARY "boost_system-mt")
ENDIF()

INCLUDE_DIRECTORIES(
    ${Boost_INCLUDE_DIRS}
    ${OPENSSL_INCLUDE_DIR}
    ${LIBEV_INCLUDE_DIRS}
    ${LIBMSGPACK_INCLUDE_DIRS}
    ${LIBZMQ_INCLUDE_DIRS})

LINK_DIRECTORIES(
    ${Boost_LIBRARY_DIRS}
    ${LIBEV_LIBRARY_DIRS}
    ${LIBMSGPACK_LIBRARY_DIRS}
    ${LIBZMQ_LIBRARY_DIRS})

INCLUDE_DIRECTORIES(BEFORE ${PROJECT_SOURCE_DIR}/foreign/jsoncpp-0.5.0/include)
INCLUDE_DIRECTORIES(BEFORE ${PROJECT_SOURCE_DIR}/include)

ADD_DEFINITIONS("-DBOOST_FILESYSTEM_VERSION=2")

ADD_LIBRARY(json
    foreign/jsoncpp-0.5.0/src/lib_json/json_value
    foreign/jsoncpp-0.5.0/src/lib_json/json_reader
    foreign/jsoncpp-0.5.0/src/lib_json/json_writer)

SET_TARGET_PROPERTIES(json PROPERTIES
    COMPILE_FLAGS -fPIC)

ADD_LIBRARY(cocaine-common SHARED
    src/auth
    src/context
    src/helpers/data_container
    src/interfaces/storage
    src/logging
    src/object
    src/registry
    src/storages/files
    src/storages/void)

TARGET_LINK_LIBRARIES(cocaine-common
    boost_thread-mt
    boost_filesystem-mt
    ${Boost_SYSTEM_LIBRARY}
    crypto
    json
    ltdl
    ${LIBUUID_LIBRARY}
    zmq
    ${LIBCGROUP_LIBRARY})

SET_TARGET_PROPERTIES(cocaine-common PROPERTIES
    VERSION 1)

ADD_LIBRARY(cocaine-core SHARED
    src/app
    src/core
    src/drivers/base
    src/drivers/recurring_timer
    src/drivers/drifting_timer
    src/drivers/filesystem_monitor
    src/drivers/zeromq_server
    src/drivers/zeromq_sink
    src/drivers/lsd_server
    src/engine
    src/interfaces/plugin
    src/job
    src/overseer
    src/slaves/base
    src/slaves/generic)

TARGET_LINK_LIBRARIES(cocaine-core
    cocaine-common
    ev
    msgpack)

SET_TARGET_PROPERTIES(cocaine-core PROPERTIES
    VERSION 1)

ADD_EXECUTABLE(cocained
    src/main)

TARGET_LINK_LIBRARIES(cocained
    boost_program_options-mt
    cocaine-core)

<<<<<<< HEAD
IF(NOT APPLE)
    FILE(GLOB DEALER_SOURCES
        "src/dealer/*.cpp")

    ADD_LIBRARY(cocaine-dealer SHARED
            ${DEALER_SOURCES})

    TARGET_LINK_LIBRARIES(cocaine-dealer
        boost_thread-mt
        crypto
        curl
        json
        msgpack
        ${LIBUUID_LIBRARY})

    SET_TARGET_PROPERTIES(cocaine-dealer PROPERTIES
            VERSION 1)

    INSTALL(
        TARGETS
            cocaine-dealer
        RUNTIME DESTINATION bin COMPONENT runtime
        LIBRARY DESTINATION lib COMPONENT runtime
        ARCHIVE DESTINATION lib COMPONENT developement)

    ADD_EXECUTABLE(dealer_test_app
        tests/dealer_test_app.cpp)

    TARGET_LINK_LIBRARIES(dealer_test_app
        boost_program_options-mt
=======
FILE(GLOB DEALER_SOURCES
    "src/dealer/*.cpp")

ADD_LIBRARY(cocaine-dealer SHARED
        ${DEALER_SOURCES})

TARGET_LINK_LIBRARIES(cocaine-dealer
    boost_thread-mt
    crypto
    curl
    json
    msgpack
    zmq
    ${Boost_SYSTEM_LIBRARY}
    ${LIBUUID_LIBRARIES})

SET_TARGET_PROPERTIES(cocaine-dealer PROPERTIES
        VERSION 1)

INSTALL(
    TARGETS
>>>>>>> 85a4b533
        cocaine-dealer
    RUNTIME DESTINATION bin COMPONENT runtime
    LIBRARY DESTINATION lib COMPONENT runtime
    ARCHIVE DESTINATION lib COMPONENT developement)

ADD_EXECUTABLE(dealer_test_app
    tests/dealer_test_app.cpp)

TARGET_LINK_LIBRARIES(dealer_test_app
    boost_program_options-mt
    cocaine-dealer
    boost_filesystem-mt
    zmq)
    
ADD_SUBDIRECTORY(modules)

INSTALL(
    TARGETS
        cocaine-common
        cocaine-core
        cocained
        json 
    RUNTIME DESTINATION bin COMPONENT runtime
    LIBRARY DESTINATION lib COMPONENT runtime
    ARCHIVE DESTINATION lib COMPONENT developement)

INSTALL(
    DIRECTORY
        include/
        foreign/jsoncpp-0.5.0/include/
    DESTINATION include
    COMPONENT development)<|MERGE_RESOLUTION|>--- conflicted
+++ resolved
@@ -3,7 +3,7 @@
 
 SET(COCAINE_VERSION 0.7)
 
-CONFIGURE_FILE (
+CONFIGURE_FILE(
     "${PROJECT_SOURCE_DIR}/config.hpp.in"
     "${PROJECT_SOURCE_DIR}/include/cocaine/config.hpp")
 
@@ -74,15 +74,15 @@
     src/storages/void)
 
 TARGET_LINK_LIBRARIES(cocaine-common
+    boost_filesystem-mt
     boost_thread-mt
-    boost_filesystem-mt
-    ${Boost_SYSTEM_LIBRARY}
     crypto
     json
     ltdl
-    ${LIBUUID_LIBRARY}
     zmq
-    ${LIBCGROUP_LIBRARY})
+    ${Boost_SYSTEM_LIBRARY}
+    ${LIBCGROUP_LIBRARY}
+    ${LIBUUID_LIBRARY})
 
 SET_TARGET_PROPERTIES(cocaine-common PROPERTIES
     VERSION 1)
@@ -119,43 +119,11 @@
     boost_program_options-mt
     cocaine-core)
 
-<<<<<<< HEAD
-IF(NOT APPLE)
-    FILE(GLOB DEALER_SOURCES
-        "src/dealer/*.cpp")
-
-    ADD_LIBRARY(cocaine-dealer SHARED
-            ${DEALER_SOURCES})
-
-    TARGET_LINK_LIBRARIES(cocaine-dealer
-        boost_thread-mt
-        crypto
-        curl
-        json
-        msgpack
-        ${LIBUUID_LIBRARY})
-
-    SET_TARGET_PROPERTIES(cocaine-dealer PROPERTIES
-            VERSION 1)
-
-    INSTALL(
-        TARGETS
-            cocaine-dealer
-        RUNTIME DESTINATION bin COMPONENT runtime
-        LIBRARY DESTINATION lib COMPONENT runtime
-        ARCHIVE DESTINATION lib COMPONENT developement)
-
-    ADD_EXECUTABLE(dealer_test_app
-        tests/dealer_test_app.cpp)
-
-    TARGET_LINK_LIBRARIES(dealer_test_app
-        boost_program_options-mt
-=======
 FILE(GLOB DEALER_SOURCES
     "src/dealer/*.cpp")
 
 ADD_LIBRARY(cocaine-dealer SHARED
-        ${DEALER_SOURCES})
+    ${DEALER_SOURCES})
 
 TARGET_LINK_LIBRARIES(cocaine-dealer
     boost_thread-mt
@@ -165,18 +133,10 @@
     msgpack
     zmq
     ${Boost_SYSTEM_LIBRARY}
-    ${LIBUUID_LIBRARIES})
+    ${LIBUUID_LIBRARY})
 
 SET_TARGET_PROPERTIES(cocaine-dealer PROPERTIES
-        VERSION 1)
-
-INSTALL(
-    TARGETS
->>>>>>> 85a4b533
-        cocaine-dealer
-    RUNTIME DESTINATION bin COMPONENT runtime
-    LIBRARY DESTINATION lib COMPONENT runtime
-    ARCHIVE DESTINATION lib COMPONENT developement)
+    VERSION 1)
 
 ADD_EXECUTABLE(dealer_test_app
     tests/dealer_test_app.cpp)
@@ -194,6 +154,7 @@
         cocaine-common
         cocaine-core
         cocained
+        cocaine-dealer
         json 
     RUNTIME DESTINATION bin COMPONENT runtime
     LIBRARY DESTINATION lib COMPONENT runtime
