--- conflicted
+++ resolved
@@ -1,5 +1,4 @@
-<<<<<<< HEAD
-cocaine-core (0.12.7.9-alpha0+nmu1) UNRELEASED; urgency=low
+cocaine-core (0.12.7.0-alpha0+nmu1) UNRELEASED; urgency=low
 
   * Non-maintainer upload.
   * Cocaine now provides an additional meta information (also known as headers)
@@ -7,7 +6,7 @@
     information to each part of the response.
 
  -- Evgeny Safronov <division494@gmail.com>  Wed, 09 Mar 2016 13:40:25 +0300
-=======
+
 cocaine-core (0.12.6.2+nmu1) unstable; urgency=low
 
   * Non-maintainer upload.
@@ -15,7 +14,6 @@
     signal received.
 
  -- Evgeny Safronov <division494@gmail.com>  Wed, 09 Mar 2016 14:24:56 +0300
->>>>>>> d648f92f
 
 cocaine-core (0.12.6.1+nmu1) unstable; urgency=low
 
