--- conflicted
+++ resolved
@@ -1,4 +1,15 @@
-<<<<<<< HEAD
+cocaine-core (0.10.0) lucid; urgency=low
+
+  * Streaming API.
+  * Sessions.
+  * Fully reworked storage subsystem.
+  * Asynchronous engines.
+  * Pluggable isolations (processes, cgroups, lxc, ...).
+  * Much faster I/O subsystem.
+  * Pluggable loggers (stdio, files, syslog, ...)
+
+ -- Andrey Sibiryov <kobolog@yandex-team.ru>  Fri, 30 Nov 2012 00:00:00 +0400
+
 cocaine-core (0.9.8) lucid; urgency=low
 
   * Binding announce socket instead of connecting it
@@ -30,18 +41,6 @@
     slaves unexpectedly died and the queue is full already).
 
  -- Andrey Sibiryov <kobolog@yandex-team.ru>  Tue, 02 Oct 2012 19:16:59 +0400
-=======
-cocaine-core (0.10.0) lucid; urgency=low
-
-  * Streaming API.
-  * Sessions.
-  * Fully reworked storage subsystem.
-  * Asynchronous engines.
-  * Pluggable isolations (processes, cgroups, lxc, et cetera).
-  * TBD.
-
- -- Andrey Sibiryov <kobolog@yandex-team.ru>  Fri, 30 Nov 2012 00:00:00 +0400
->>>>>>> a541e55a
 
 cocaine-core (0.9.3) lucid; urgency=low
 
